"""Interface converters for Keras 1 support in Keras 2.
"""
import six
import warnings


def generate_legacy_interface(allowed_positional_args=None,
<<<<<<< HEAD
                              conversions=None,
                              value_conversions=None):
=======
                              conversions=None, preprocessor=None):
>>>>>>> 6f4a8640
    allowed_positional_args = allowed_positional_args or []
    conversions = conversions or []
    value_conversions = value_conversions or []

    def legacy_support(func):
        @six.wraps(func)
        def wrapper(*args, **kwargs):
            layer_name = args[0].__class__.__name__
            if preprocessor:
                args, kwargs, converted = preprocessor(args, kwargs)
            else:
                converted = []
            if len(args) > len(allowed_positional_args) + 1:
                raise TypeError('Layer `' + layer_name +
                                '` can accept only ' +
                                str(len(allowed_positional_args)) +
                                ' positional arguments (' +
                                str(allowed_positional_args) + '), but '
                                'you passed the following '
                                'positional arguments: ' +
                                str(args[1:]))
            for key in value_conversions:
                if key in kwargs:
                    for old_value, new_value in value_conversions[key].items():
                        if kwargs[key] == old_value:
                            kwargs[key] = new_value
            for old_name, new_name in conversions:
                if old_name in kwargs:
                    value = kwargs.pop(old_name)
                    if new_name in kwargs:
                        raise_duplicate_arg_error(old_name, new_name)
                    kwargs[new_name] = value
                    converted.append((new_name, old_name))
            if converted:
                signature = '`' + layer_name + '('
                for value in args[1:]:
                    if isinstance(value, six.string_types):
                        signature += '"' + value + '"'
                    else:
                        signature += str(value)
                    signature += ', '
                for i, (name, value) in enumerate(kwargs.items()):
                    signature += name + '='
                    if isinstance(value, six.string_types):
                        signature += '"' + value + '"'
                    else:
                        signature += str(value)
                    if i < len(kwargs) - 1:
                        signature += ', '
                signature += ')`'
                warnings.warn('Update your `' + layer_name +
                              '` layer call to the Keras 2 API: ' + signature)
            return func(*args, **kwargs)
        return wrapper
    return legacy_support


def raise_duplicate_arg_error(old_arg, new_arg):
    raise TypeError('For the `' + new_arg + '` argument, '
                    'the layer received both '
                    'the legacy keyword argument '
                    '`' + old_arg + '` and the Keras 2 keyword argument '
                    '`' + new_arg + '`. Stick to the latter!')


legacy_dense_support = generate_legacy_interface(
    allowed_positional_args=['units'],
    conversions=[('output_dim', 'units'),
                 ('init', 'kernel_initializer'),
                 ('W_regularizer', 'kernel_regularizer'),
                 ('b_regularizer', 'bias_regularizer'),
                 ('W_constraint', 'kernel_constraint'),
                 ('b_constraint', 'bias_constraint'),
                 ('bias', 'use_bias')])

legacy_dropout_support = generate_legacy_interface(
    allowed_positional_args=['rate', 'noise_shape', 'seed'],
    conversions=[('p', 'rate')])

legacy_pooling1d_support = generate_legacy_interface(
    allowed_positional_args=['pool_size', 'strides', 'padding'],
    conversions=[('pool_length', 'pool_size'),
                 ('stride', 'strides'),
                 ('border_mode', 'padding')])

legacy_prelu_support = generate_legacy_interface(
    allowed_positional_args=['alpha_initializer'],
    conversions=[('init', 'alpha_initializer')])


legacy_gaussiannoise_support = generate_legacy_interface(
    allowed_positional_args=['stddev'],
    conversions=[('sigma', 'stddev')])

<<<<<<< HEAD
legacy_pooling2d_support = generate_legacy_interface(
    allowed_positional_args=['pool_size', 'strides', 'padding'],
    conversions=[('pool_length', 'pool_size'),
                 ('stride', 'strides'),
                 ('border_mode', 'padding'),
                 ('dim_ordering', 'data_format')],
    value_conversions={'dim_ordering': {'tf': 'channels_last', 'th': 'channels_first', 'default': None}})
=======

def lstm_args_preprocessor(args, kwargs):
    converted = []
    if 'forget_bias_init' in kwargs:
        if kwargs['forget_bias_init'] == 'one':
            kwargs.pop('forget_bias_init')
            kwargs['unit_forget_bias'] = True
            converted.append(('forget_bias_init', 'unit_forget_bias'))
        else:
            kwargs.pop('forget_bias_init')
            warnings.warn('The `forget_bias_init` argument '
                          'has been ignored. Use `unit_forget_bias=True` '
                          'instead to intialize with ones')
    return args, kwargs, converted

legacy_recurrent_support = generate_legacy_interface(
    allowed_positional_args=['units'],
    conversions=[('output_dim', 'units'),
                 ('init', 'kernel_initializer'),
                 ('inner_init', 'recurrent_initializer'),
                 ('inner_activation', 'recurrent_activation'),
                 ('W_regularizer', 'kernel_regularizer'),
                 ('b_regularizer', 'bias_regularizer'),
                 ('U_regularizer', 'recurrent_regularizer'),
                 ('dropout_W', 'dropout'),
                 ('dropout_U', 'recurrent_dropout')],
    preprocessor=lstm_args_preprocessor)

legacy_gaussiandropout_support = generate_legacy_interface(
    allowed_positional_args=['rate'],
    conversions=[('p', 'rate')])
>>>>>>> 6f4a8640
<|MERGE_RESOLUTION|>--- conflicted
+++ resolved
@@ -5,12 +5,9 @@
 
 
 def generate_legacy_interface(allowed_positional_args=None,
-<<<<<<< HEAD
                               conversions=None,
+                              preprocessor=None,
                               value_conversions=None):
-=======
-                              conversions=None, preprocessor=None):
->>>>>>> 6f4a8640
     allowed_positional_args = allowed_positional_args or []
     conversions = conversions or []
     value_conversions = value_conversions or []
@@ -105,15 +102,6 @@
     allowed_positional_args=['stddev'],
     conversions=[('sigma', 'stddev')])
 
-<<<<<<< HEAD
-legacy_pooling2d_support = generate_legacy_interface(
-    allowed_positional_args=['pool_size', 'strides', 'padding'],
-    conversions=[('pool_length', 'pool_size'),
-                 ('stride', 'strides'),
-                 ('border_mode', 'padding'),
-                 ('dim_ordering', 'data_format')],
-    value_conversions={'dim_ordering': {'tf': 'channels_last', 'th': 'channels_first', 'default': None}})
-=======
 
 def lstm_args_preprocessor(args, kwargs):
     converted = []
@@ -145,4 +133,11 @@
 legacy_gaussiandropout_support = generate_legacy_interface(
     allowed_positional_args=['rate'],
     conversions=[('p', 'rate')])
->>>>>>> 6f4a8640
+
+legacy_pooling2d_support = generate_legacy_interface(
+    allowed_positional_args=['pool_size', 'strides', 'padding'],
+    conversions=[('pool_length', 'pool_size'),
+                 ('stride', 'strides'),
+                 ('border_mode', 'padding'),
+                 ('dim_ordering', 'data_format')],
+    value_conversions={'dim_ordering': {'tf': 'channels_last', 'th': 'channels_first', 'default': None}})